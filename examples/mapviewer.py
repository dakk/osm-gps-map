#!/usr/bin/python

"""
Copyright (C) Hadley Rich 2008 <hads@nice.net.nz>
based on main.c - with thanks to John Stowers

This is free software: you can redistribute it and/or modify it
under the terms of the GNU General Public License
as published by the Free Software Foundation; version 2.

This program is distributed in the hope that it will be useful,
but WITHOUT ANY WARRANTY; without even the implied warranty of
MERCHANTABILITY or FITNESS FOR A PARTICULAR PURPOSE.  See the
GNU General Public License for more details.

You should have received a copy of the GNU General Public License
along with this program; if not, see <http://www.gnu.org/licenses/>.
"""

import sys
import os.path
from math import pi
from gi.repository import Gtk
from gi.repository import Gdk
from gi.repository import GdkPixbuf
from gi.repository import GObject

#gobject.threads_init()
#Gtk.threads_init()
GObject.threads_init()

#Try static lib first
mydir = os.path.dirname(os.path.abspath(__file__))
libdir = os.path.abspath(os.path.join(mydir, "..", "python", ".libs"))
sys.path.insert(0, libdir)

from gi.repository import OsmGpsMap as osmgpsmap
print "using library: %s (version %s)" % (osmgpsmap.__file__, osmgpsmap._version)

assert osmgpsmap._version == "0.8"

class DummyMapNoGpsPoint(osmgpsmap.Map):
    def do_draw_gps_point(self, drawable):
        pass
GObject.type_register(DummyMapNoGpsPoint)

class DummyLayer(GObject.GObject, osmgpsmap.MapLayer):
    def __init__(self):
        GObject.GObject.__init__(self)

    def do_draw(self, gpsmap, gdkdrawable):
        pass

    def do_render(self, gpsmap):
        pass

    def do_busy(self):
        return False

    def do_button_press(self, gpsmap, gdkeventbutton):
        return False
GObject.type_register(DummyLayer)

class UI(Gtk.Window):
    def __init__(self):
        Gtk.Window.__init__(self, type=Gtk.WindowType.TOPLEVEL)

        self.set_default_size(500, 500)
        self.connect('destroy', lambda x: Gtk.main_quit())
        self.set_title('OpenStreetMap GPS Mapper')

        self.vbox = Gtk.VBox(False, 0)
        self.add(self.vbox)

        if 0:
            self.osm = DummyMapNoGpsPoint()
        else:
            self.osm = osmgpsmap.Map()
        self.osm.layer_add(
                    osmgpsmap.MapOsd(
                        show_dpad=True,
                        show_zoom=True))
        self.osm.layer_add(
                    DummyLayer())

        self.osm.connect('button_release_event', self.map_clicked)

        #connect keyboard shortcuts
        self.osm.set_keyboard_shortcut(osmgpsmap.MapKey_t.FULLSCREEN, Gdk.keyval_from_name("F11"))
        self.osm.set_keyboard_shortcut(osmgpsmap.MapKey_t.UP, Gdk.keyval_from_name("Up"))
        self.osm.set_keyboard_shortcut(osmgpsmap.MapKey_t.DOWN, Gdk.keyval_from_name("Down"))
        self.osm.set_keyboard_shortcut(osmgpsmap.MapKey_t.LEFT, Gdk.keyval_from_name("Left"))
        self.osm.set_keyboard_shortcut(osmgpsmap.MapKey_t.RIGHT, Gdk.keyval_from_name("Right"))

        #connect to tooltip
        self.osm.props.has_tooltip = True
        self.osm.connect("query-tooltip", self.on_query_tooltip)

        self.latlon_entry = Gtk.Entry()

        zoom_in_button = Gtk.Button(stock=Gtk.STOCK_ZOOM_IN)
        zoom_in_button.connect('clicked', self.zoom_in_clicked)
        zoom_out_button = Gtk.Button(stock=Gtk.STOCK_ZOOM_OUT)
        zoom_out_button.connect('clicked', self.zoom_out_clicked)
        home_button = Gtk.Button(stock=Gtk.STOCK_HOME)
        home_button.connect('clicked', self.home_clicked)
        cache_button = Gtk.Button('Cache')
        cache_button.connect('clicked', self.cache_clicked)

        self.vbox.pack_start(self.osm, False, True, 0)
        hbox = Gtk.HBox(False, 0)
        hbox.pack_start(zoom_in_button, False, True, 0)
        hbox.pack_start(zoom_out_button, False, True, 0)
        hbox.pack_start(home_button, False, True, 0)
        hbox.pack_start(cache_button, False, True, 0)

        #add ability to test custom map URIs
        ex = Gtk.Expander(label="<b>Map Repository URI</b>")
        ex.props.use_markup = True
        vb = Gtk.VBox()
        self.repouri_entry = Gtk.Entry()
        self.repouri_entry.set_text(self.osm.props.repo_uri)
        self.image_format_entry = Gtk.Entry()
        self.image_format_entry.set_text(self.osm.props.image_format)

        lbl = Gtk.Label(
"""
Enter an repository URL to fetch map tiles from in the box below. Special metacharacters may be included in this url

<i>Metacharacters:</i>
\t#X\tMax X location
\t#Y\tMax Y location
\t#Z\tMap zoom (0 = min zoom, fully zoomed out)
\t#S\tInverse zoom (max-zoom - #Z)
\t#Q\tQuadtree encoded tile (qrts)
\t#W\tQuadtree encoded tile (1234)
\t#U\tEncoding not implemeted
\t#R\tRandom integer, 0-4""")
        lbl.props.xalign = 0
        lbl.props.use_markup = True
        lbl.props.wrap = True

        ex.add(vb)
        vb.pack_start(lbl, False, True, 0)

        hb = Gtk.HBox()
        hb.pack_start(Gtk.Label("URI: "), False, True, 0)
        hb.pack_start(self.repouri_entry, True, True, 0)
        vb.pack_start(hb, False, True, 0)

        hb = Gtk.HBox()
        hb.pack_start(Gtk.Label("Image Format: "), False, True, 0)
        hb.pack_start(self.image_format_entry, True, True, 0)
        vb.pack_start(hb, False, True, 0)

        gobtn = Gtk.Button("Load Map URI")
        gobtn.connect("clicked", self.load_map_clicked)
        vb.pack_start(gobtn, False, True, 0)

        self.show_tooltips = False
        cb = Gtk.CheckButton("Show Location in Tooltips")
        cb.props.active = self.show_tooltips
        cb.connect("toggled", self.on_show_tooltips_toggled)
        self.vbox.pack_end(cb, False, True, 0)

        cb = Gtk.CheckButton("Disable Cache")
        cb.props.active = False
        cb.connect("toggled", self.disable_cache_toggled)
        self.vbox.pack_end(cb, False, True, 0)

        self.vbox.pack_end(ex, False, True, 0)
        self.vbox.pack_end(self.latlon_entry, False, True, 0)
        self.vbox.pack_end(hbox, False, True, 0)

        GObject.timeout_add(500, self.print_tiles)

    def disable_cache_toggled(self, btn):
        if btn.props.active:
            self.osm.props.tile_cache = osmgpsmap.MAP_CACHE_DISABLED
        else:
            self.osm.props.tile_cache = osmgpsmap.MAP_CACHE_AUTO

    def on_show_tooltips_toggled(self, btn):
        self.show_tooltips = btn.props.active

    def load_map_clicked(self, button):
        uri = self.repouri_entry.get_text()
        format = self.image_format_entry.get_text()
        if uri and format:
            if self.osm:
                #remove old map
                self.vbox.remove(self.osm)
            try:
                self.osm = osmgpsmap.Map(
                    repo_uri=uri,
                    image_format=format
                )
            except Exception, e:
                print "ERROR:", e
<<<<<<< HEAD
                self.osm = osmgpsmap.GpsMap()
=======
                self.osm = osm.Map()
>>>>>>> efe9dd5f

            self.vbox.pack_start(self.osm, True, True, 0)
            self.osm.connect('button_release_event', self.map_clicked)
            self.osm.show()

    def print_tiles(self):
        if self.osm.props.tiles_queued != 0:
            print self.osm.props.tiles_queued, 'tiles queued'
        return True

    def zoom_in_clicked(self, button):
        self.osm.set_zoom(self.osm.props.zoom + 1)
 
    def zoom_out_clicked(self, button):
        self.osm.set_zoom(self.osm.props.zoom - 1)

    def home_clicked(self, button):
        self.osm.set_center_and_zoom(-44.39, 171.25, 12)

    def on_query_tooltip(self, widget, x, y, keyboard_tip, tooltip, data=None):
        if keyboard_tip:
            return False

        if self.show_tooltips:
            p = osmgpsmap.point_new_degrees(0.0, 0.0)
            self.osm.convert_screen_to_geographic(x, y, p)
            lat,lon = p.get_degrees()
            tooltip.set_markup("%+.4f, %+.4f" % (lat, lon ))
            return True

        return False
 
    def cache_clicked(self, button):
        bbox = self.osm.get_bbox()
        self.osm.download_maps(
            *bbox,
            zoom_start=self.osm.props.zoom,
            zoom_end=self.osm.props.max_zoom
        )

    def map_clicked(self, osm, event):
        lat,lon = self.osm.get_event_location(event).get_degrees()
        if event.button == 1:
            self.latlon_entry.set_text(
                'Map Centre: latitude %s longitude %s' % (
                    self.osm.props.latitude,
                    self.osm.props.longitude
                )
            )
        elif event.button == 2:
            self.osm.gps_add(lat, lon, heading=osmgpsmap.MAP_INVALID);
        elif event.button == 3:
            pb = GdkPixbuf.Pixbuf.new_from_file_at_size ("poi.png", 24,24)
            self.osm.image_add(lat,lon,pb)

if __name__ == "__main__":
    u = UI()
    u.show_all()
    if os.name == "nt": Gdk.threads_enter()
    Gtk.main()
    if os.name == "nt": Gdk.threads_leave()
<|MERGE_RESOLUTION|>--- conflicted
+++ resolved
@@ -197,11 +197,7 @@
                 )
             except Exception, e:
                 print "ERROR:", e
-<<<<<<< HEAD
-                self.osm = osmgpsmap.GpsMap()
-=======
                 self.osm = osm.Map()
->>>>>>> efe9dd5f
 
             self.vbox.pack_start(self.osm, True, True, 0)
             self.osm.connect('button_release_event', self.map_clicked)
